

There's still a crash regarding an uninitialized mCachedPtr on a C# class when shutting down. Attempt to find consistent repro steps.

Finish GPUProfiler:
 - Resource writes/reads/creation/destruction is not currently increased in RenderStats
 - Test overlay and add title labels for samples

 ---------------------------

 Make hierarchical documentation. Organize stuff based on type. Once I actually generate the documentation add Doxygen grouping tags (or whatever they're called)

 ---------------------------

 Fullscreen stuff:

I should be able to specify resolution when going to windowed mode
 - I have a feeling DX9 might start crashing once I resize to sub-fullscreen res and go back to FS - test it

 Add VSync toggle to RenderWindow if it doesn't already exist.
 Test creating a fullscreen window on window creation.

DISREGARD MONITOR INDEX ON DX9
 - It's not trivial and its not worth wasting time on a deprecated system
 - Seems I would need to destroy the device and then recreate it using the new adapter index

 -----------------------------

<<<<<<< HEAD
Consider renaming Profiler to CPUProfiler and CPUProfiler to something else. Since now I have GPUProfiler it's confusing to have one named just Profiler.
Profiler can only be called from sim/core thread which is also a bit weird.

Find and rename any other CM_ defines

Rename CamelotOIS external library

Refactor Viewport as it is used on both core and sim threads and it has no locking of any kind.
=======
Rename CamelotOIS external library to BansheeOIS
>>>>>>> 11761203
<|MERGE_RESOLUTION|>--- conflicted
+++ resolved
@@ -26,15 +26,6 @@
 
  -----------------------------
 
-<<<<<<< HEAD
-Consider renaming Profiler to CPUProfiler and CPUProfiler to something else. Since now I have GPUProfiler it's confusing to have one named just Profiler.
-Profiler can only be called from sim/core thread which is also a bit weird.
-
-Find and rename any other CM_ defines
-
 Rename CamelotOIS external library
 
-Refactor Viewport as it is used on both core and sim threads and it has no locking of any kind.
-=======
-Rename CamelotOIS external library to BansheeOIS
->>>>>>> 11761203
+Refactor Viewport as it is used on both core and sim threads and it has no locking of any kind.