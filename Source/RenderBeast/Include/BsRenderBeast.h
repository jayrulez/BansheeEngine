--- conflicted
+++ resolved
@@ -1,251 +1,241 @@
-//********************************** Banshee Engine (www.banshee3d.com) **************************************************//
-//**************** Copyright (c) 2016 Marko Pintera (marko.pintera@gmail.com). All rights reserved. **********************//
-#pragma once
-
-#include "BsRenderBeastPrerequisites.h"
-#include "BsRenderer.h"
-#include "BsRendererMaterial.h"
-#include "BsLightRendering.h"
-#include "BsImageBasedLighting.h"
-#include "BsObjectRendering.h"
-#include "BsPostProcessing.h"
-#include "BsRendererView.h"
-#include "BsRendererObject.h"
-#include "BsRendererScene.h"
-
-namespace bs 
-{ 
-	struct RendererAnimationData;
-
-	namespace ct
-	{
-	class LightGrid;
-
-	/** @addtogroup RenderBeast
-	 *  @{
-	 */
-
-<<<<<<< HEAD
-=======
-	/** Semantics that may be used for signaling the renderer for what is a certain shader parameter used for. */
-	static StringID RPS_GBufferA = "GBufferA";
-	static StringID RPS_GBufferB = "GBufferB";
-	static StringID RPS_GBufferC = "GBufferC";
-	static StringID RPS_GBufferDepth = "GBufferDepth";
-	static StringID RPS_BoneMatrices = "BoneMatrices";
-
-	/** Contains information global to an entire frame. */
-	struct FrameInfo
-	{
-		FrameInfo(float timeDelta, const RendererAnimationData& animData)
-			:timeDelta(timeDelta), animData(animData)
-		{ }
-
-		float timeDelta;
-		const RendererAnimationData& animData;
-	};
-
->>>>>>> a5365395
-	/**
-	 * Default renderer for Banshee. Performs frustum culling, sorting and renders all scene objects while applying
-	 * lighting, shadowing, special effects and post-processing.
-	 */
-	class RenderBeast : public Renderer
-	{
-		/** Renderer information for a single material. */
-		struct RendererMaterial
-		{
-			Vector<SPtr<GpuParamsSet>> params;
-			UINT32 matVersion;
-		};
-
-	public:
-		RenderBeast();
-		~RenderBeast() { }
-
-		/** @copydoc Renderer::getName */
-		const StringID& getName() const override;
-
-		/** @copydoc Renderer::renderAll */
-		void renderAll() override;
-
-		/**	Sets options used for controlling the rendering. */
-		void setOptions(const SPtr<RendererOptions>& options) override;
-
-		/**	Returns current set of options used for controlling the rendering. */
-		SPtr<RendererOptions> getOptions() const override;
-
-		/** @copydoc Renderer::initialize */
-		void initialize() override;
-
-		/** @copydoc Renderer::destroy */
-		void destroy() override;
-
-		/** @copydoc Renderer::createPostProcessSettings */
-		SPtr<PostProcessSettings> createPostProcessSettings() const override;
-
-	private:
-		/** @copydoc Renderer::notifyCameraAdded */
-		void notifyCameraAdded(Camera* camera) override;
-
-		/** @copydoc Renderer::notifyCameraUpdated */
-		void notifyCameraUpdated(Camera* camera, UINT32 updateFlag) override;
-
-		/** @copydocRenderer::notifyCameraRemoved */
-		void notifyCameraRemoved(Camera* camera) override;
-
-		/** @copydoc Renderer::notifyLightAdded */
-		void notifyLightAdded(Light* light) override;
-
-		/** @copydoc Renderer::notifyLightUpdated */
-		void notifyLightUpdated(Light* light) override;
-
-		/** @copydoc Renderer::notifyLightRemoved */
-		void notifyLightRemoved(Light* light) override;
-
-		/** @copydoc Renderer::notifyRenderableAdded */
-		void notifyRenderableAdded(Renderable* renderable) override;
-
-		/** @copydoc Renderer::notifyRenderableUpdated */
-		void notifyRenderableUpdated(Renderable* renderable) override;
-
-		/** @copydoc Renderer::notifyRenderableRemoved */
-		void notifyRenderableRemoved(Renderable* renderable) override;
-
-		/** @copydoc Renderer::notifyReflectionProbeAdded */
-		void notifyReflectionProbeAdded(ReflectionProbe* probe) override;
-
-		/** @copydoc Renderer::notifyReflectionProbeUpdated */
-		void notifyReflectionProbeUpdated(ReflectionProbe* probe) override;
-
-		/** @copydoc Renderer::notifyReflectionProbeRemoved */
-		void notifyReflectionProbeRemoved(ReflectionProbe* probe) override;
-
-		/** @copydoc Renderer::notifySkyboxAdded */
-		void notifySkyboxAdded(Skybox* skybox) override;
-
-		/** @copydoc Renderer::notifySkyboxTextureChanged */
-		void notifySkyboxTextureChanged(Skybox* skybox) override;
-
-		/** @copydoc Renderer::notifySkyboxRemoved */
-		void notifySkyboxRemoved(Skybox* skybox) override;
-
-		/**
-		 * Updates the render options on the core thread.
-		 *
-		 * @note	Core thread only.
-		 */
-		void syncOptions(const RenderBeastOptions& options);
-
-		/**
-		 * Performs rendering over all camera proxies.
-		 *
-		 * @param[in]	time	Current frame time in milliseconds.
-		 * @param[in]	delta	Time elapsed since the last frame.
-		 *
-		 * @note	Core thread only.
-		 */
-		void renderAllCore(float time, float delta);
-
-		/**
-		 * Renders all provided views.
-		 * 
-		 * @note	Core thread only. 
-		 */
-		void renderViews(RendererView** views, UINT32 numViews, const FrameInfo& frameInfo);
-
-		/**
-		 * Renders all objects visible by the provided view.
-		 *			
-		 * @note	Core thread only.
-		 */
-		void renderView(RendererView* viewInfo, float frameDelta);
-
-		/**
-		 * Renders all overlay callbacks of the provided view.
-		 * 					
-		 * @note	Core thread only.
-		 */
-		void renderOverlay(RendererView* viewInfo);
-
-		/** 
-		 * Renders a single element of a renderable object. 
-		 *
-		 * @param[in]	element		Element to render.
-		 * @param[in]	passIdx		Index of the material pass to render the element with.
-		 * @param[in]	bindPass	If true the material pass will be bound for rendering, if false it is assumed it is
-		 *							already bound.
-		 * @param[in]	viewProj	View projection matrix of the camera the element is being rendered with.
-		 */
-		void renderElement(const BeastRenderableElement& element, UINT32 passIdx, bool bindPass, const Matrix4& viewProj);
-
-		/** 
-		 * Captures the scene at the specified location into a cubemap. 
-		 * 
-		 * @param[in]	cubemap		Cubemap to store the results in.
-		 * @param[in]	position	Position to capture the scene at.
-		 * @param[in]	hdr			If true scene will be captured in a format that supports high dynamic range.
-		 * @param[in]	frameInfo	Global information about the the frame currently being rendered.
-		 */
-		void captureSceneCubeMap(const SPtr<Texture>& cubemap, const Vector3& position, bool hdr, const FrameInfo& frameInfo);
-
-		/**	Creates data used by the renderer on the core thread. */
-		void initializeCore();
-
-		/**	Destroys data used by the renderer on the core thread. */
-		void destroyCore();
-
-		/** Updates light probes, rendering & filtering ones that are dirty and updating the global probe cubemap array. */
-		void updateLightProbes(const FrameInfo& frameInfo);
-
-		// Core thread only fields
-
-		// Scene data
-		SPtr<RendererScene> mScene;
-
-		//// Reflection probes
-		Vector<bool> mCubemapArrayUsedSlots;
-		SPtr<Texture> mReflCubemapArrayTex;
-
-		//// Sky light
-		Skybox* mSkybox = nullptr;
-		SPtr<Texture> mSkyboxTexture;
-		SPtr<Texture> mSkyboxFilteredReflections;
-		SPtr<Texture> mSkyboxIrradiance;
-
-		// Materials & GPU data
-		//// Base pass
-		ObjectRenderer* mObjectRenderer = nullptr;
-
-		//// Lighting
-		TiledDeferredLightingMaterials* mTiledDeferredLightingMats = nullptr;
-		LightGrid* mLightGrid = nullptr;
-		GPULightData* mGPULightData = nullptr;
-
-		//// Image based lighting
-		TiledDeferredImageBasedLightingMaterials* mTileDeferredImageBasedLightingMats = nullptr;
-		GPUReflProbeData* mGPUReflProbeData = nullptr;
-		SPtr<Texture> mPreintegratedEnvBRDF;
-
-		//// Sky
-		SkyboxMat<false>* mSkyboxMat;
-		SkyboxMat<true>* mSkyboxSolidColorMat;
-
-		//// Other
-		FlatFramebufferToTextureMat* mFlatFramebufferToTextureMat = nullptr;
-
-		SPtr<RenderBeastOptions> mCoreOptions;
-
-		// Helpers to avoid memory allocations
-		Vector<LightData> mLightDataTemp;
-
-		Vector<ReflProbeData> mReflProbeDataTemp;
-		Vector<bool> mReflProbeVisibilityTemp;
-
-		// Sim thread only fields
-		SPtr<RenderBeastOptions> mOptions;
-		bool mOptionsDirty = true;
-	};
-
-	/** @} */
+//********************************** Banshee Engine (www.banshee3d.com) **************************************************//
+//**************** Copyright (c) 2016 Marko Pintera (marko.pintera@gmail.com). All rights reserved. **********************//
+#pragma once
+
+#include "BsRenderBeastPrerequisites.h"
+#include "BsRenderer.h"
+#include "BsRendererMaterial.h"
+#include "BsLightRendering.h"
+#include "BsImageBasedLighting.h"
+#include "BsObjectRendering.h"
+#include "BsPostProcessing.h"
+#include "BsRendererView.h"
+#include "BsRendererObject.h"
+#include "BsRendererScene.h"
+
+namespace bs 
+{ 
+	struct RendererAnimationData;
+
+	namespace ct
+	{
+	class LightGrid;
+
+	/** @addtogroup RenderBeast
+	 *  @{
+	 */
+
+	/** Contains information global to an entire frame. */
+	struct FrameInfo
+	{
+		FrameInfo(float timeDelta, const RendererAnimationData& animData)
+			:timeDelta(timeDelta), animData(animData)
+		{ }
+
+		float timeDelta;
+		const RendererAnimationData& animData;
+	};
+
+	/**
+	 * Default renderer for Banshee. Performs frustum culling, sorting and renders all scene objects while applying
+	 * lighting, shadowing, special effects and post-processing.
+	 */
+	class RenderBeast : public Renderer
+	{
+		/** Renderer information for a single material. */
+		struct RendererMaterial
+		{
+			Vector<SPtr<GpuParamsSet>> params;
+			UINT32 matVersion;
+		};
+
+	public:
+		RenderBeast();
+		~RenderBeast() { }
+
+		/** @copydoc Renderer::getName */
+		const StringID& getName() const override;
+
+		/** @copydoc Renderer::renderAll */
+		void renderAll() override;
+
+		/**	Sets options used for controlling the rendering. */
+		void setOptions(const SPtr<RendererOptions>& options) override;
+
+		/**	Returns current set of options used for controlling the rendering. */
+		SPtr<RendererOptions> getOptions() const override;
+
+		/** @copydoc Renderer::initialize */
+		void initialize() override;
+
+		/** @copydoc Renderer::destroy */
+		void destroy() override;
+
+		/** @copydoc Renderer::createPostProcessSettings */
+		SPtr<PostProcessSettings> createPostProcessSettings() const override;
+
+	private:
+		/** @copydoc Renderer::notifyCameraAdded */
+		void notifyCameraAdded(Camera* camera) override;
+
+		/** @copydoc Renderer::notifyCameraUpdated */
+		void notifyCameraUpdated(Camera* camera, UINT32 updateFlag) override;
+
+		/** @copydocRenderer::notifyCameraRemoved */
+		void notifyCameraRemoved(Camera* camera) override;
+
+		/** @copydoc Renderer::notifyLightAdded */
+		void notifyLightAdded(Light* light) override;
+
+		/** @copydoc Renderer::notifyLightUpdated */
+		void notifyLightUpdated(Light* light) override;
+
+		/** @copydoc Renderer::notifyLightRemoved */
+		void notifyLightRemoved(Light* light) override;
+
+		/** @copydoc Renderer::notifyRenderableAdded */
+		void notifyRenderableAdded(Renderable* renderable) override;
+
+		/** @copydoc Renderer::notifyRenderableUpdated */
+		void notifyRenderableUpdated(Renderable* renderable) override;
+
+		/** @copydoc Renderer::notifyRenderableRemoved */
+		void notifyRenderableRemoved(Renderable* renderable) override;
+
+		/** @copydoc Renderer::notifyReflectionProbeAdded */
+		void notifyReflectionProbeAdded(ReflectionProbe* probe) override;
+
+		/** @copydoc Renderer::notifyReflectionProbeUpdated */
+		void notifyReflectionProbeUpdated(ReflectionProbe* probe) override;
+
+		/** @copydoc Renderer::notifyReflectionProbeRemoved */
+		void notifyReflectionProbeRemoved(ReflectionProbe* probe) override;
+
+		/** @copydoc Renderer::notifySkyboxAdded */
+		void notifySkyboxAdded(Skybox* skybox) override;
+
+		/** @copydoc Renderer::notifySkyboxTextureChanged */
+		void notifySkyboxTextureChanged(Skybox* skybox) override;
+
+		/** @copydoc Renderer::notifySkyboxRemoved */
+		void notifySkyboxRemoved(Skybox* skybox) override;
+
+		/**
+		 * Updates the render options on the core thread.
+		 *
+		 * @note	Core thread only.
+		 */
+		void syncOptions(const RenderBeastOptions& options);
+
+		/**
+		 * Performs rendering over all camera proxies.
+		 *
+		 * @param[in]	time	Current frame time in milliseconds.
+		 * @param[in]	delta	Time elapsed since the last frame.
+		 *
+		 * @note	Core thread only.
+		 */
+		void renderAllCore(float time, float delta);
+
+		/**
+		 * Renders all provided views.
+		 * 
+		 * @note	Core thread only. 
+		 */
+		void renderViews(RendererView** views, UINT32 numViews, const FrameInfo& frameInfo);
+
+		/**
+		 * Renders all objects visible by the provided view.
+		 *			
+		 * @note	Core thread only.
+		 */
+		void renderView(RendererView* viewInfo, float frameDelta);
+
+		/**
+		 * Renders all overlay callbacks of the provided view.
+		 * 					
+		 * @note	Core thread only.
+		 */
+		void renderOverlay(RendererView* viewInfo);
+
+		/** 
+		 * Renders a single element of a renderable object. 
+		 *
+		 * @param[in]	element		Element to render.
+		 * @param[in]	passIdx		Index of the material pass to render the element with.
+		 * @param[in]	bindPass	If true the material pass will be bound for rendering, if false it is assumed it is
+		 *							already bound.
+		 * @param[in]	viewProj	View projection matrix of the camera the element is being rendered with.
+		 */
+		void renderElement(const BeastRenderableElement& element, UINT32 passIdx, bool bindPass, const Matrix4& viewProj);
+
+		/** 
+		 * Captures the scene at the specified location into a cubemap. 
+		 * 
+		 * @param[in]	cubemap		Cubemap to store the results in.
+		 * @param[in]	position	Position to capture the scene at.
+		 * @param[in]	hdr			If true scene will be captured in a format that supports high dynamic range.
+		 * @param[in]	frameInfo	Global information about the the frame currently being rendered.
+		 */
+		void captureSceneCubeMap(const SPtr<Texture>& cubemap, const Vector3& position, bool hdr, const FrameInfo& frameInfo);
+
+		/**	Creates data used by the renderer on the core thread. */
+		void initializeCore();
+
+		/**	Destroys data used by the renderer on the core thread. */
+		void destroyCore();
+
+		/** Updates light probes, rendering & filtering ones that are dirty and updating the global probe cubemap array. */
+		void updateLightProbes(const FrameInfo& frameInfo);
+
+		// Core thread only fields
+
+		// Scene data
+		SPtr<RendererScene> mScene;
+
+		//// Reflection probes
+		Vector<bool> mCubemapArrayUsedSlots;
+		SPtr<Texture> mReflCubemapArrayTex;
+
+		//// Sky light
+		Skybox* mSkybox = nullptr;
+		SPtr<Texture> mSkyboxTexture;
+		SPtr<Texture> mSkyboxFilteredReflections;
+		SPtr<Texture> mSkyboxIrradiance;
+
+		// Materials & GPU data
+		//// Base pass
+		ObjectRenderer* mObjectRenderer = nullptr;
+
+		//// Lighting
+		TiledDeferredLightingMaterials* mTiledDeferredLightingMats = nullptr;
+		LightGrid* mLightGrid = nullptr;
+		GPULightData* mGPULightData = nullptr;
+
+		//// Image based lighting
+		TiledDeferredImageBasedLightingMaterials* mTileDeferredImageBasedLightingMats = nullptr;
+		GPUReflProbeData* mGPUReflProbeData = nullptr;
+		SPtr<Texture> mPreintegratedEnvBRDF;
+
+		//// Sky
+		SkyboxMat<false>* mSkyboxMat;
+		SkyboxMat<true>* mSkyboxSolidColorMat;
+
+		//// Other
+		FlatFramebufferToTextureMat* mFlatFramebufferToTextureMat = nullptr;
+
+		SPtr<RenderBeastOptions> mCoreOptions;
+
+		// Helpers to avoid memory allocations
+		Vector<LightData> mLightDataTemp;
+
+		Vector<ReflProbeData> mReflProbeDataTemp;
+		Vector<bool> mReflProbeVisibilityTemp;
+
+		// Sim thread only fields
+		SPtr<RenderBeastOptions> mOptions;
+		bool mOptionsDirty = true;
+	};
+
+	/** @} */
 }}