mixin PerCameraData
{
	code 
	{
		cbuffer PerCamera
		{
			float3	 gViewDir;
			float3 	 gViewOrigin;
			float4x4 gMatViewProj;
			float4x4 gMatView;
			float4x4 gMatProj;
			float4x4 gMatInvProj;
			float4x4 gMatInvViewProj;
			
			// Special inverse view-projection matrix that had projection entries that affect z and w eliminated.
			// Used to transform a vector(clip_x, clip_y, view_z, view_w), where clip_x/clip_y are in clip space, 
			// and view_z/view_w in view space, into world space				
			float4x4 gMatScreenToWorld;
			
			// Converts device Z to world Z using this formula: worldZ = (1 / (deviceZ + y)) * x
			float2 	 gDeviceZToWorldZ;
			float2	 gNDCZToWorldZ;
			
			// x - near plane distance, y - far plane distance
			float2	 gNearFar;
			
<<<<<<< HEAD
			// xy - Viewport offset in pixels
			// zw - Viewport width & height in pixels
			int4 	 gViewportRectangle;
			
			// xy - (Viewport size in pixels / 2) / Target size in pixels
			// zw - (Viewport offset in pixels + (Viewport size in pixels / 2) + Optional pixel center offset) / Target size in pixels	
			float4 	 gClipToUVScaleOffset;	
			float	gAmbientFactor;
		}
		
		/** Converts Z value in range [0,1] into Z value in view space. */
		float convertFromDeviceZ(float deviceZ)
		{
			return (1.0f / (deviceZ + gDeviceZToWorldZ.y)) * gDeviceZToWorldZ.x;
		}
		
		/** Converts Z value from view space to NDC space. */
		float convertToNDCZ(float viewZ)
		{
			return -gNDCZToWorldZ.y + (gNDCZToWorldZ.x / viewZ);
		}
=======
			/** Converts Z value from view space to NDC space. */
			float convertToNDCZ(float viewZ)
			{
				return -gNDCZToWorldZ.y + (gNDCZToWorldZ.x / viewZ);
			}
			
			/** Converts position in NDC to UV coordinates mapped to the screen rectangle. */ 
			float2 NDCToUV(float2 ndcPos)
			{
				return ndcPos.xy * gClipToUVScaleOffset.xy + gClipToUVScaleOffset.zw;
			}
			
			/** Converts position in UV coordinates mapped to the screen, to screen coordinates in pixels. */
			uint2 UVToScreen(float2 uv)
			{
				return (uint2)(uv * (float2)gViewportRectangle.zw - ((float2)gViewportRectangle.xy + 0.5f));
			}
			
			/** Converts position in NDC to screen coordinates in pixels. */
			uint2 NDCToScreen(float2 ndcPos)
			{
				float2 uv = NDCToUV(ndcPos);
				return UVToScreen(uv);
			}
			
			/** Converts position in NDC to world space. */
			float3 NDCToWorld(float2 ndcPos, float depth)
			{
				// x, y are now in clip space, z, w are in view space
				// We multiply them by a special inverse view-projection matrix, that had the projection entries that effect
				// z, w eliminated (since they are already in view space)
				// Note: Multiply by depth should be avoided if using ortographic projection
				float4 mixedSpacePos = float4(ndcPos.xy * -depth, depth, 1);
				float4 worldPosition4D = mul(gMatScreenToWorld, mixedSpacePos);
				
				return worldPosition4D.xyz / worldPosition4D.w;
			}
		};
>>>>>>> a5365395
	};
};<|MERGE_RESOLUTION|>--- conflicted
+++ resolved
@@ -1,6 +1,6 @@
 mixin PerCameraData
 {
-	code 
+	code
 	{
 		cbuffer PerCamera
 		{
@@ -24,13 +24,12 @@
 			// x - near plane distance, y - far plane distance
 			float2	 gNearFar;
 			
-<<<<<<< HEAD
 			// xy - Viewport offset in pixels
 			// zw - Viewport width & height in pixels
 			int4 	 gViewportRectangle;
 			
 			// xy - (Viewport size in pixels / 2) / Target size in pixels
-			// zw - (Viewport offset in pixels + (Viewport size in pixels / 2) + Optional pixel center offset) / Target size in pixels	
+			// zw - (Viewport offset in pixels + (Viewport size in pixels / 2) + Optional pixel center offset) / Target size in pixels
 			float4 	 gClipToUVScaleOffset;	
 			float	gAmbientFactor;
 		}
@@ -46,45 +45,37 @@
 		{
 			return -gNDCZToWorldZ.y + (gNDCZToWorldZ.x / viewZ);
 		}
-=======
-			/** Converts Z value from view space to NDC space. */
-			float convertToNDCZ(float viewZ)
-			{
-				return -gNDCZToWorldZ.y + (gNDCZToWorldZ.x / viewZ);
-			}
+		
+		/** Converts position in NDC to UV coordinates mapped to the screen rectangle. */ 
+		float2 NDCToUV(float2 ndcPos)
+		{
+			return ndcPos.xy * gClipToUVScaleOffset.xy + gClipToUVScaleOffset.zw;
+		}
+		
+		/** Converts position in UV coordinates mapped to the screen, to screen coordinates in pixels. */
+		uint2 UVToScreen(float2 uv)
+		{
+			return (uint2)(uv * (float2)gViewportRectangle.zw - ((float2)gViewportRectangle.xy + 0.5f));
+		}
+		
+		/** Converts position in NDC to screen coordinates in pixels. */
+		uint2 NDCToScreen(float2 ndcPos)
+		{
+			float2 uv = NDCToUV(ndcPos);
+			return UVToScreen(uv);
+		}
+		
+		/** Converts position in NDC to world space. */
+		float3 NDCToWorld(float2 ndcPos, float depth)
+		{
+			// x, y are now in clip space, z, w are in view space
+			// We multiply them by a special inverse view-projection matrix, that had the projection entries that effect
+			// z, w eliminated (since they are already in view space)
+			// Note: Multiply by depth should be avoided if using ortographic projection
+			float4 mixedSpacePos = float4(ndcPos.xy * -depth, depth, 1);
+			float4 worldPosition4D = mul(gMatScreenToWorld, mixedSpacePos);
 			
-			/** Converts position in NDC to UV coordinates mapped to the screen rectangle. */ 
-			float2 NDCToUV(float2 ndcPos)
-			{
-				return ndcPos.xy * gClipToUVScaleOffset.xy + gClipToUVScaleOffset.zw;
-			}
-			
-			/** Converts position in UV coordinates mapped to the screen, to screen coordinates in pixels. */
-			uint2 UVToScreen(float2 uv)
-			{
-				return (uint2)(uv * (float2)gViewportRectangle.zw - ((float2)gViewportRectangle.xy + 0.5f));
-			}
-			
-			/** Converts position in NDC to screen coordinates in pixels. */
-			uint2 NDCToScreen(float2 ndcPos)
-			{
-				float2 uv = NDCToUV(ndcPos);
-				return UVToScreen(uv);
-			}
-			
-			/** Converts position in NDC to world space. */
-			float3 NDCToWorld(float2 ndcPos, float depth)
-			{
-				// x, y are now in clip space, z, w are in view space
-				// We multiply them by a special inverse view-projection matrix, that had the projection entries that effect
-				// z, w eliminated (since they are already in view space)
-				// Note: Multiply by depth should be avoided if using ortographic projection
-				float4 mixedSpacePos = float4(ndcPos.xy * -depth, depth, 1);
-				float4 worldPosition4D = mul(gMatScreenToWorld, mixedSpacePos);
-				
-				return worldPosition4D.xyz / worldPosition4D.w;
-			}
-		};
->>>>>>> a5365395
+			return worldPosition4D.xyz / worldPosition4D.w;
+		}
 	};
 };