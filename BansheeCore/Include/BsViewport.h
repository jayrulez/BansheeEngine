--- conflicted
+++ resolved
@@ -144,15 +144,9 @@
 		void setRequiresStencilClear(bool requiresClear) { mRequiresStencilClear = requiresClear; }
 
 		/**
-<<<<<<< HEAD
 		 * @brief	Makes an exact copy of this viewport.
 		 */
 		Viewport clone();
-=======
-		 * @brief	Called whenever viewport size changes.
-		 */
-		Event<void()> onResized;
->>>>>>> 28537e7b
     protected:
         RenderTargetPtr mTarget;
 
